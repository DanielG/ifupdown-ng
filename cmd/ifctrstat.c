/*
 * cmd/ifctrstat.c
 * Purpose: Display statistics about interfaces on the system
 *
 * Copyright (c) 2020 Adélie Software in the Public Benefit, Inc.
 *
 * Permission to use, copy, modify, and/or distribute this software for any
 * purpose with or without fee is hereby granted, provided that the above
 * copyright notice and this permission notice appear in all copies.
 *
 * This software is provided 'as is' and without any warranty, express or
 * implied.  In no event shall the authors be liable for any damages arising
 * from the use of this software.
 */

#include <errno.h>
#include <getopt.h>
#include <stdbool.h>
#include <stdio.h>
#include <string.h>
#include "libifupdown/libifupdown.h"
#include "cmd/multicall.h"

extern struct counter_desc { const char *name; const void *data; } avail_counters[];
extern int avail_counters_count;

extern const char *read_counter(const char *interface, const char *counter);

static bool show_label = true;

static bool
counter_is_valid(const char *candidate)
{
	for (int i = 0; i < avail_counters_count; i++)
	{
		if (strcasecmp(avail_counters[i].name, candidate) == 0)
			return true;
	}

	return false;
}

static void
print_counter(const char *iface, const char *name, const char *value)
{
	(void) iface;
<<<<<<< HEAD

=======
>>>>>>> 327e738a
	if (show_label)
		fprintf(stdout, "%s: %s\n", name, value);
	else
		fprintf(stdout, "%s\n", value);
}

static int
print_all_counters(const char *iface)
{
	int code = EXIT_SUCCESS;
	const char *res;

	for (int i = 0; i < avail_counters_count; i++)
	{
		const char *ctr = avail_counters[i].name;

		res = read_counter(iface, ctr);
		if (!res)
		{
			fprintf(stderr, "%s: could not determine value of %s for interface %s: %s\n", argv0, ctr, iface, strerror(errno));
			code = EXIT_FAILURE;
		}
		else
		{
			print_counter(iface, ctr, res);
		}
	}

	return code;
}

static void
ifctrstat_list_counters(const char *opt_arg)
{
	(void) opt_arg;

	for (int i = 0; i < avail_counters_count; i++)
	{
		fprintf(stdout, "%s\n", avail_counters[i].name);
	}

	exit(EXIT_SUCCESS);
}

static void
ifctrstat_set_nolabel(const char *opt_arg)
{
	(void) opt_arg;
	show_label = false;
}

int
ifctrstat_main(int argc, char *argv[])
{
	if (optind >= argc)
		generic_usage(self_applet, EXIT_FAILURE);

	int idx = optind;
	if (argc - idx == 0)
	{
		fprintf(stderr, "%s: interface required\n",
			argv0);
		return EXIT_FAILURE;
	}

	const char *iface = argv[idx++];

	if (argc - idx == 0)
	{
		return print_all_counters(iface);
	}

	for (; idx < argc; idx++)
	{
		if (!counter_is_valid(argv[idx]))
		{
			fprintf(stderr, "%s: counter %s is not valid or not available\n", argv0, argv[idx]);
			return EXIT_FAILURE;
		}

		errno = 0;
		const char *res = read_counter(iface, argv[idx]);
		if (!res)
		{
			fprintf(stderr, "%s: could not determine value of %s for interface %s: %s\n", argv0, argv[idx], iface, strerror(errno));
			return EXIT_FAILURE;
		}

		print_counter(iface, argv[idx], res);
	}

	return EXIT_SUCCESS;
}

static struct if_option local_options[] = {
	{'L', "list", NULL, "list available counters", false, ifctrstat_list_counters},
	{'n', "no-label", NULL, "print value without counter label", false, ifctrstat_set_nolabel}
};

static struct if_option_group local_option_group = {
	.desc = "Program-specific options",
	.group_size = ARRAY_SIZE(local_options),
	.group = local_options
};

struct if_applet ifctrstat_applet = {
	.name = "ifctrstat",
	.desc = "Display statistics about an interface",
	.main = ifctrstat_main,
	.usage = "ifctrstat [options] <interface> <counter>\n  ifctrstat [options] --list",
	.manpage = "8 ifctrstat",
	.groups = { &global_option_group, &local_option_group, NULL }
};<|MERGE_RESOLUTION|>--- conflicted
+++ resolved
@@ -44,10 +44,7 @@
 print_counter(const char *iface, const char *name, const char *value)
 {
 	(void) iface;
-<<<<<<< HEAD
 
-=======
->>>>>>> 327e738a
 	if (show_label)
 		fprintf(stdout, "%s: %s\n", name, value);
 	else
