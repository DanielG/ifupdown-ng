LAYOUT ?= linux
SCDOC := scdoc
LIBBSD_CFLAGS =
LIBBSD_LIBS =

PACKAGE_NAME := ifupdown-ng
PACKAGE_VERSION := 0.9.0
PACKAGE_BUGREPORT := https://github.com/ifupdown-ng/ifupdown-ng/issues/new


INTERFACES_FILE := /etc/network/interfaces
STATE_FILE := /run/ifstate
CONFIG_FILE := /etc/network/ifupdown-ng.conf
EXECUTOR_PATH := /usr/libexec/ifupdown-ng

CFLAGS ?= -ggdb3 -Os
CFLAGS += -Wall -Wextra
CFLAGS += ${LIBBSD_CFLAGS}
CPPFLAGS = -I.
CPPFLAGS += -DINTERFACES_FILE=\"${INTERFACES_FILE}\"
CPPFLAGS += -DSTATE_FILE=\"${STATE_FILE}\"
CPPFLAGS += -DCONFIG_FILE=\"${CONFIG_FILE}\"
CPPFLAGS += -DPACKAGE_NAME=\"${PACKAGE_NAME}\"
CPPFLAGS += -DPACKAGE_VERSION=\"${PACKAGE_VERSION}\"
CPPFLAGS += -DPACKAGE_BUGREPORT=\"${PACKAGE_BUGREPORT}\"
CPPFLAGS += -DEXECUTOR_PATH=\"${EXECUTOR_PATH}\"


LIBIFUPDOWN_SRC = \
	libifupdown/list.c \
	libifupdown/dict.c \
	libifupdown/interface.c \
	libifupdown/interface-file.c \
	libifupdown/fgetline.c \
	libifupdown/version.c \
	libifupdown/state.c \
	libifupdown/environment.c \
	libifupdown/execute.c \
	libifupdown/lifecycle.c \
	libifupdown/config-parser.c \
	libifupdown/config-file.c

LIBIFUPDOWN_OBJ = ${LIBIFUPDOWN_SRC:.c=.o}
LIBIFUPDOWN_LIB = libifupdown.a

MULTICALL_SRC = \
	cmd/multicall.c \
	cmd/multicall-options.c \
	cmd/multicall-exec-options.c \
	cmd/multicall-match-options.c
MULTICALL_OBJ = ${MULTICALL_SRC:.c=.o}
MULTICALL = ifupdown

# enable ifup/ifdown applets (+16 KB)
CONFIG_IFUPDOWN ?= Y
IFUPDOWN_SRC = cmd/ifupdown.c
MULTICALL_${CONFIG_IFUPDOWN}_OBJ += ${IFUPDOWN_SRC:.c=.o}
CMDS_${CONFIG_IFUPDOWN} += ifup ifdown
CPPFLAGS_${CONFIG_IFUPDOWN} += -DCONFIG_IFUPDOWN

# enable ifquery applet (+4 KB)
# [+20 KB without ifup/ifdown]
CONFIG_IFQUERY ?= Y
IFQUERY_SRC = cmd/ifquery.c
MULTICALL_${CONFIG_IFQUERY}_OBJ += ${IFQUERY_SRC:.c=.o}
CMDS_${CONFIG_IFQUERY} += ifquery
CPPFLAGS_${CONFIG_IFQUERY} += -DCONFIG_IFQUERY

# enable ifctrstat applet (+1 KB)
CONFIG_IFCTRSTAT ?= Y
IFCTRSTAT_SRC = cmd/ifctrstat.c cmd/ifctrstat-${LAYOUT}.c
MULTICALL_${CONFIG_IFCTRSTAT}_OBJ += ${IFCTRSTAT_SRC:.c=.o}
CMDS_${CONFIG_IFCTRSTAT} += ifctrstat
CPPFLAGS_${CONFIG_IFCTRSTAT} += -DCONFIG_IFCTRSTAT

MULTICALL_OBJ += ${MULTICALL_Y_OBJ}
CMDS += ${CMDS_Y}
CPPFLAGS += ${CPPFLAGS_Y}

EXECUTOR_SCRIPTS_CORE ?= \
	dhcp \
	ipv6-ra \
	static \
	link \
	ppp

EXECUTOR_SCRIPTS_OPT ?= \
	bridge \
	vrf \
	tunnel \
	gre \
	wireguard \
<<<<<<< HEAD
	ethtool
=======
	batman
>>>>>>> f7e7b4be

EXECUTOR_SCRIPTS ?= ${EXECUTOR_SCRIPTS_CORE} ${EXECUTOR_SCRIPTS_OPT}

EXECUTOR_SCRIPTS_STUB ?=

TARGET_LIBS = ${LIBIFUPDOWN_LIB}
LIBS += ${TARGET_LIBS} ${LIBBSD_LIBS}

all: ${MULTICALL} ${CMDS}

${CMDS}: ${MULTICALL}
	ln -sf ifupdown $@

${MULTICALL}: ${TARGET_LIBS} ${MULTICALL_OBJ}
	${CC} -o $@ ${MULTICALL_OBJ} ${LIBS}

${LIBIFUPDOWN_LIB}: ${LIBIFUPDOWN_OBJ}
	${AR} -rcs $@ ${LIBIFUPDOWN_OBJ}

clean:
	rm -f ${LIBIFUPDOWN_OBJ} ${MULTICALL_OBJ}
	rm -f ${LIBIFUPDOWN_LIB}
	rm -f ${CMDS} ${MULTICALL}
	rm -f ${MANPAGES}

check: ${LIBIFUPDOWN_LIB} ${CMDS}
	kyua test || (kyua report --verbose && exit 1)

install: all
	install -D -m755 ${MULTICALL} ${DESTDIR}/sbin/${MULTICALL}
	for i in ${CMDS}; do \
		ln -s /sbin/${MULTICALL} ${DESTDIR}/sbin/$$i; \
	done
	for i in ${EXECUTOR_SCRIPTS}; do \
		install -D -m755 executor-scripts/${LAYOUT}/$$i ${DESTDIR}${EXECUTOR_PATH}/$$i; \
	done
	for i in ${EXECUTOR_SCRIPTS_STUB}; do \
		install -D -m755 executor-scripts/stub/$$i ${DESTDIR}${EXECUTOR_PATH}/$$i; \
	done
	install -D -m644 dist/ifupdown-ng.conf.example ${DESTDIR}${CONFIG_FILE}.example

.scd.1 .scd.2 .scd.3 .scd.4 .scd.5 .scd.6 .scd.7 .scd.8:
	${SCDOC} < $< > $@

MANPAGES_8 = \
	doc/ifquery.8 \
	doc/ifup.8 \
	doc/ifdown.8 \
	doc/ifctrstat.8

MANPAGES_5 = \
	doc/interfaces.5

MANPAGES_7 = \
	doc/ifupdown-executor.7

MANPAGES = ${MANPAGES_5} ${MANPAGES_7} ${MANPAGES_8}

docs: ${MANPAGES}

install_docs: docs
	for i in ${MANPAGES_5}; do \
		target=$$(basename $$i); \
		install -D -m644 $$i ${DESTDIR}/usr/share/man/man5/$$target; \
	done
	for i in ${MANPAGES_7}; do \
		target=$$(basename $$i); \
		install -D -m644 $$i ${DESTDIR}/usr/share/man/man7/$$target; \
	done
	for i in ${MANPAGES_8}; do \
		target=$$(basename $$i); \
		install -D -m644 $$i ${DESTDIR}/usr/share/man/man8/$$target; \
	done

.SUFFIXES: .scd .1 .2 .3 .4 .5 .6 .7 .8

DIST_NAME = ${PACKAGE_NAME}-${PACKAGE_VERSION}
DIST_TARBALL = ${DIST_NAME}.tar.xz

distcheck: check dist
dist: ${DIST_TARBALL}
${DIST_TARBALL}:
	git archive --format=tar --prefix=${DIST_NAME}/ -o ${DIST_NAME}.tar ${DIST_NAME}
	xz ${DIST_NAME}.tar<|MERGE_RESOLUTION|>--- conflicted
+++ resolved
@@ -90,11 +90,8 @@
 	tunnel \
 	gre \
 	wireguard \
-<<<<<<< HEAD
-	ethtool
-=======
+	ethtool \
 	batman
->>>>>>> f7e7b4be
 
 EXECUTOR_SCRIPTS ?= ${EXECUTOR_SCRIPTS_CORE} ${EXECUTOR_SCRIPTS_OPT}
 
